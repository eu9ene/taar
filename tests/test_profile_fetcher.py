--- conflicted
+++ resolved
@@ -3,12 +3,7 @@
 # file, You can obtain one at http://mozilla.org/MPL/2.0/.
 
 from taar import ProfileFetcher
-<<<<<<< HEAD
-from taar.profile_fetcher import ProfileController
-import boto3
-=======
 from taar.profile_fetcher import BigTableProfileController
->>>>>>> 316aee7c
 from google.cloud import bigtable
 import copy
 import json
@@ -100,18 +95,6 @@
             def instance(self, *args, **kwargs):
                 return MagicMock()
 
-<<<<<<< HEAD
-        class MockDDB:
-            pass
-
-        mock_ddb = MockDDB()
-        mock_ddb.Table = ExceptionRaisingMockTable
-        return mock_ddb
-
-    monkeypatch.setattr(boto3, "resource", mock_boto3_resource)
-
-    pc = ProfileController(test_ctx, "us-west-2", "taar_addon_data_20180206")
-=======
         return MockClient
 
     monkeypatch.setattr(bigtable, "Client", mock_bigtable_client)
@@ -119,21 +102,13 @@
     pc = BigTableProfileController(
         test_ctx, "mock_project_id", "mock_instance_id", "mock_table_id"
     )
->>>>>>> 316aee7c
     assert pc.get_client_profile("exception_raising_client_id") is None
 
 
 def test_profile_controller(test_ctx, monkeypatch):
-<<<<<<< HEAD
-    def mock_boto3_resource(*args, **kwargs):
-        some_bytes = zlib.compress(
-            json.dumps({"key": "with_some_data"}).encode("utf8")
-        )
-=======
     class MockCell:
         client_profile = {"key": "with_some_data"}
         value = zlib.compress(json.dumps(client_profile).encode("utf8"))
->>>>>>> 316aee7c
 
     mc = MockCell()
 
@@ -142,75 +117,6 @@
             def __init__(self, table_id):
                 pass
 
-<<<<<<< HEAD
-            def get_item(self, *args, **kwargs):
-                value_obj = ValueObj()
-                response = {"Item": {"json_payload": value_obj}}
-                return response
-
-        class MockDDB:
-            pass
-
-        mock_ddb = MockDDB()
-        mock_ddb.Table = MockTable
-        return mock_ddb
-
-    monkeypatch.setattr(boto3, "resource", mock_boto3_resource)
-
-    pc = ProfileController(test_ctx, "us-west-2", "taar_addon_data_20180206")
-    jdata = pc.get_client_profile("exception_raising_client_id")
-    assert jdata == {"key": "with_some_data"}
-
-
-def test_bigtable_profile_controller(test_ctx, monkeypatch):
-    def mock_bigtable_client(*args, **kwargs):
-        some_bytes = zlib.compress(
-            json.dumps({"key": "with_some_data"}).encode("utf8")
-        )
-
-        class MockCell:
-            value = some_bytes
-
-        class MockRow:
-            cells = {"profile": {b"payload": [MockCell(), ]}}
-
-        class MockTable:
-            def __init__(self, table_id):
-                pass
-
-            def read_row(self, row_key, row_filter):
-
-                return MockRow()
-
-        class MockInstance:
-            def __init__(self, *args, **kwargs):
-                pass
-
-            def table(self, table_id):
-                return MockTable(table_id)
-
-        class MockClient:
-            def instance(self, *args, **kwargs):
-                return MockInstance(*args, **kwargs)
-
-        return MockClient()
-
-    from taar.profile_fetcher import BigTableProfileController
-
-    monkeypatch.setattr(bigtable, "Client", mock_bigtable_client)
-    from taar.profile_fetcher import (
-        BIGTABLE_PROJECT_ID,
-        BIGTABLE_INSTANCE_ID,
-        BIGTABLE_TABLE_ID,
-    )
-
-    pc = BigTableProfileController(
-        test_ctx, BIGTABLE_PROJECT_ID, BIGTABLE_INSTANCE_ID, BIGTABLE_TABLE_ID
-    )
-
-    jdata = pc.get_client_profile("exception_raising_client_id")
-    assert jdata == {"key": "with_some_data"}
-=======
             def read_row(self, *args, **kwargs):
                 class MockRow:
                     @property
@@ -271,5 +177,4 @@
         test_ctx, "mock_project_id", "mock_instance_id", "mock_table_id"
     )
     jdata = pc.get_client_profile("a_mock_client")
-    assert jdata is None
->>>>>>> 316aee7c
+    assert jdata is None